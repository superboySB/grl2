from functools import partial
import numpy as np
import jax
from jax import lax
import jax.numpy as jnp
import haiku as hk

from core.log import do_logging
from core.elements.trainer import TrainerBase, create_trainer
from core import optimizer
from core.typing import AttrDict, dict2AttrDict
from tools.display import print_dict_info
from tools.rms import RunningMeanStd
from tools.timer import Timer
from tools.utils import flatten_dict, prefix_name


def construct_fake_data(env_stats, aid):
    b = 8
    s = 400
    u = len(env_stats.aid2uids[aid])
    shapes = env_stats.obs_shape[aid]
    dtypes = env_stats.obs_dtype[aid]
    action_dim = env_stats.action_dim[aid]
    basic_shape = (b, s, u)
    data = {k: jnp.zeros((b, s+1, u, *v), dtypes[k]) 
        for k, v in shapes.items()}
    data = dict2AttrDict(data)
    data.setdefault('global_state', data.obs)
    data.action = jnp.zeros((*basic_shape, action_dim), jnp.float32)
    data.value = jnp.zeros(basic_shape, jnp.float32)
    data.reward = jnp.zeros(basic_shape, jnp.float32)
    data.discount = jnp.zeros(basic_shape, jnp.float32)
    data.reset = jnp.zeros(basic_shape, jnp.float32)
    data.mu_logprob = jnp.zeros(basic_shape, jnp.float32)
    data.mu_logits = jnp.zeros((*basic_shape, action_dim), jnp.float32)
    data.advantage = jnp.zeros(basic_shape, jnp.float32)
    data.v_target = jnp.zeros(basic_shape, jnp.float32)

    print_dict_info(data)
    
    return data


class Trainer(TrainerBase):
    def add_attributes(self):
        self.imaginary_theta = self.model.theta
        self.popart = RunningMeanStd((0, 1, 2))
        self.indices = np.arange(self.config.n_runners * self.config.n_envs)

    def build_optimizers(self):
        theta = self.model.theta.copy()
        theta.pop('imaginary')
        if self.config.get('theta_opt'):
            self.opts.theta, self.params.theta = optimizer.build_optimizer(
                params=theta, 
                **self.config.theta_opt, 
                name='theta'
            )
        else:
            self.params.theta = AttrDict()
            self.opts.policy, self.params.theta.policy = optimizer.build_optimizer(
                params=theta.policy, 
                **self.config.policy_opt, 
                name='policy'
            )
            self.opts.value, self.params.theta.value = optimizer.build_optimizer(
                params=theta.value, 
                **self.config.value_opt, 
                name='value'
            )
        self.imaginary_opt_state = self.params.theta

    def compile_train(self):
        _jit_train = jax.jit(self.theta_train)
        def jit_train(*args, **kwargs):
            self.rng, rng = jax.random.split(self.rng)
            return _jit_train(*args, rng=rng, **kwargs)
        self.jit_train = jit_train
        self.jit_img_train = jit_train

        self.haiku_tabulate()

    def train(self, data: AttrDict):
        theta = self.model.theta.copy()
        is_imaginary = theta.pop('imaginary')
        assert is_imaginary == False, is_imaginary
        for _ in range(self.config.n_epochs):
            np.random.shuffle(self.indices)
            indices = np.split(self.indices, self.config.n_mbs)
            for idx in indices:
                with Timer('theta_train'):
                    d = data.slice(idx)
                    if self.config.popart:
                        d.popart_mean = self.popart.mean
                        d.popart_std = self.popart.std
                    theta, self.params.theta, stats = \
                        self.jit_train(
                            theta, 
                            opt_state=self.params.theta, 
                            data=d, 
                        )
        self.model.set_weights(theta)
        if self.config.popart:
            self.popart.update(stats.v_target)

        data = flatten_dict({f'data/{k}': v 
            for k, v in data.items() if v is not None})
        stats = prefix_name(stats, 'train')
        stats.update(data)
        with Timer('stats_subsampling'):
            stats = sample_stats(
                stats, 
                max_record_size=100, 
            )
        for v in theta.values():
            stats.update(flatten_dict(
                jax.tree_util.tree_map(np.linalg.norm, v)))

        return stats

    def imaginary_train(self, data: AttrDict):
        theta = self.model.imaginary_params.copy()
        is_imaginary = theta.pop('imaginary')
        assert is_imaginary == True, is_imaginary
        opt_state = self.imaginary_opt_state
        if self.config.popart:
            data.popart_mean = self.popart.mean
            data.popart_std = self.popart.std
        for _ in range(self.config.n_imaginary_epochs):
            np.random.shuffle(self.indices)
            indices = np.split(self.indices, self.config.n_mbs)
            for idx in indices:
                with Timer('imaginary_train'):
                    d = data.slice(idx)
                    if self.config.popart:
                        d.popart_mean = self.popart.mean
                        d.popart_std = self.popart.std
                    theta, opt_state, _ = \
                        self.jit_img_train(
                            theta, 
                            opt_state=opt_state, 
                            data=data, 
                        )
        
        for k, v in theta.items():
            self.model.imaginary_params[k] = v
        self.imaginary_opt_state = opt_state

    def sync_imaginary_params(self):
        self.model.sync_imaginary_params()
        self.imaginary_opt_state = self.params.theta

    def get_theta_params(self):
        weights = {
            'model': self.model.theta, 
            'opt': self.params.theta
        }
        return weights
    
    def set_theta_params(self, weights):
        self.model.set_weights(weights['model'])
        self.params.theta = weights['opt']

    def theta_train(
        self, 
        theta, 
        rng, 
        opt_state, 
        data, 
    ):
        do_logging('train is traced', backtrack=4)
        if self.config.get('theta_opt'):
            theta, opt_state, stats = optimizer.optimize(
                self.loss.loss, 
                theta, 
                opt_state, 
                kwargs={
                    'rng': rng, 
                    'data': data, 
                }, 
                opt=self.opts.theta, 
                name='train/theta'
            )
        else:
            theta.value, opt_state.value, stats = optimizer.optimize(
                self.loss.value_loss, 
                theta.value, 
                opt_state.value, 
                kwargs={
                    'rng': rng, 
                    'data': data, 
                }, 
                opt=self.opts.value, 
                name='train/value'
            )
            theta.policy, opt_state.policy, stats = optimizer.optimize(
                self.loss.policy_loss, 
                theta.policy, 
                opt_state.policy, 
                kwargs={
                    'rng': rng, 
                    'data': data, 
                    'stats': stats
                }, 
                opt=self.opts.policy, 
                name='train/policy'
            )

        return theta, opt_state, stats

    # def haiku_tabulate(self, data=None):
    #     rng = jax.random.PRNGKey(0)
    #     if data is None:
    #         data = construct_fake_data(self.env_stats, 0)
    #     theta = self.model.theta.copy()
    #     is_imaginary = theta.pop('imaginary')
<<<<<<< HEAD
    #     # print(hk.experimental.tabulate(self.theta_train)(
    #     #     theta, rng, self.params.theta, data
    #     # ))
    #     # breakpoint()
=======
    #     print(hk.experimental.tabulate(self.theta_train)(
    #         theta, rng, self.params.theta, data
    #     ))
    #     breakpoint()
>>>>>>> dbe793f8


create_trainer = partial(create_trainer,
    name='zero', trainer_cls=Trainer
)


def sample_stats(stats, max_record_size=10):
    # we only sample a small amount of data to reduce the cost
    stats = {k if '/' in k else f'train/{k}': 
        np.random.choice(stats[k].reshape(-1), max_record_size) 
        if isinstance(stats[k], (np.ndarray, jnp.DeviceArray)) \
            else stats[k] 
        for k in sorted(stats.keys())}
    return stats


if __name__ == '__main__':
    import haiku as hk
    from tools.yaml_op import load_config
    from env.func import create_env
    from .model import create_model
    from .loss import create_loss
    from core.log import pwc
    config = load_config('algo/ppo/configs/magw_a2c')
    config = load_config('distributed/sync/configs/smac')
    
    env = create_env(config.env)
    model = create_model(config.model, env.stats())
    loss = create_loss(config.loss, model)
    trainer = create_trainer(config.trainer, env.stats(), loss)
    data = construct_fake_data(env.stats(), 0)
    rng = jax.random.PRNGKey(0)
    pwc(hk.experimental.tabulate(trainer.jit_train)(
        model.theta, rng, trainer.params.theta, data), color='yellow')
    # data = construct_fake_data(env.stats(), 0, True)
    # pwc(hk.experimental.tabulate(trainer.raw_meta_train)(
    #     model.eta, model.theta, trainer.params, data), color='yellow')<|MERGE_RESOLUTION|>--- conflicted
+++ resolved
@@ -215,17 +215,10 @@
     #         data = construct_fake_data(self.env_stats, 0)
     #     theta = self.model.theta.copy()
     #     is_imaginary = theta.pop('imaginary')
-<<<<<<< HEAD
-    #     # print(hk.experimental.tabulate(self.theta_train)(
-    #     #     theta, rng, self.params.theta, data
-    #     # ))
-    #     # breakpoint()
-=======
     #     print(hk.experimental.tabulate(self.theta_train)(
     #         theta, rng, self.params.theta, data
     #     ))
     #     breakpoint()
->>>>>>> dbe793f8
 
 
 create_trainer = partial(create_trainer,
