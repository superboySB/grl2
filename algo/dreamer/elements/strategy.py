import functools
import jax.numpy as jnp
import numpy as np
from typing import NamedTuple

from core.elements.strategy import Strategy as StrategyBase, create_strategy
from core.mixin.strategy import Memory as MemoryBase
from core.typing import AttrDict, dict2AttrDict
from jax_tools import jax_utils

class Memory(MemoryBase):

    def add_memory_state_to_input(self,
        inp: list, state: NamedTuple=None):
        if state is None and self._state is None:
            self._state = self.model.get_initial_state(
                next(iter(inp[0].values())).shape[0])
 
        if state is None:
            state = self._state

        for i in range(len(inp)):
            astate = jax_utils.tree_map(lambda x: x[..., i:i+1, :], state)
            astate = self.apply_reset_to_state(astate, inp[i].state_reset)
            inp[i].state = astate
        return inp

    def apply_reset_to_state(self, state: NamedTuple, reset: np.ndarray):
        assert state is not None, state
<<<<<<< HEAD
        if hasattr(state.policy, 'cell'):
            basic_shape = state.policy.cell.shape[:2]
        else:
            basic_shape = state.policy.shape[:2]
        reset = reset.reshape((*basic_shape, 1))
        state = jax_utils.tree_map(lambda x: x*(1-reset), state)
        return state
=======
        reset = jnp.expand_dims(reset, -1)
        state = jax.tree_util.tree_map(lambda x: x*(1-reset), state)
        state_rssm = jax.tree_util.tree_map(lambda x: x*(1-reset), state_rssm)
        obs_rssm = jax.tree_util.tree_map(lambda x: x*(1-reset), obs_rssm)
        return state, state_rssm, obs_rssm

    def reset_states(self):
        self._state = None
        self._state_rssm = None
        self._obs_rssm = None

    def set_states(self, state: NamedTuple=None, state_rssm: NamedTuple=None, obs_rssm: NamedTuple=None):
        self._state = state
        self._state_rssm = state_rssm
        self._obs_rssm = obs_rssm

    def get_states(self):
        return self._state, self._state_rssm, self._obs_rssm

    def get_states_for_inputs(self, **kwargs):
        if self._state is None:
            self._state, self._state_rssm, self._obs_rssm = self.model.get_initial_state(**kwargs)
        return self._state, self._state_rssm, self._obs_rssm

>>>>>>> ea7be7a1

class Strategy(StrategyBase):
    def _post_init(self):
        if self.actor is not None:
            self._memory = Memory(self.model)

    def _prepare_input_to_actor(self, env_output):
        """ Extract data from env_output as the input 
        to Actor for inference """
        if isinstance(env_output, list):
            inp = [dict2AttrDict(o.obs) for o in env_output]
            for i in range(len(env_output)):
                inp[i].prev_action = env_output[i].prev_action
                inp[i].state_reset = env_output[i].reset
        else:
            inp = env_output.obs
            inp.update({
                'prev_action': env_output.prev_action
            })
            inp.state_reset = env_output.reset
        inp = self._memory.add_memory_state_to_input(inp)
        return inp
    
    def model_rollout(self, state, rollout_length):
        return self.actor.model_rollout(state, rollout_length)

    def compute_value(self, env_output):
        inp = AttrDict(global_state=env_output.obs['global_state'], action=env_output.prev_action)
        inp = jax.tree_util.tree_map(lambda x: jnp.expand_dims(x, 1), inp)
        inp = self._memory.add_memory_state_to_input(inp, env_output.reset)
        if isinstance(inp.state, dict) and 'value' in inp.state:
            inp['state'] = inp.state['value']
        value = self.model.compute_value(inp)
        value = jnp.squeeze(value, 1)
        return value

    def model_train_record(self, **kwargs):
        n, stats = self.train_loop.model_train(
            self.step_counter.get_train_step(), **kwargs)
        self.step_counter.add_train_step(n)
        return stats

    def train_record(self, data, **kwargs):
        n, stats = self.train_loop.train(
            self.step_counter.get_train_step(), data, **kwargs)
        self.step_counter.add_train_step(n)
        return stats


create_strategy = functools.partial(create_strategy, strategy_cls=Strategy)<|MERGE_RESOLUTION|>--- conflicted
+++ resolved
@@ -27,15 +27,6 @@
 
     def apply_reset_to_state(self, state: NamedTuple, reset: np.ndarray):
         assert state is not None, state
-<<<<<<< HEAD
-        if hasattr(state.policy, 'cell'):
-            basic_shape = state.policy.cell.shape[:2]
-        else:
-            basic_shape = state.policy.shape[:2]
-        reset = reset.reshape((*basic_shape, 1))
-        state = jax_utils.tree_map(lambda x: x*(1-reset), state)
-        return state
-=======
         reset = jnp.expand_dims(reset, -1)
         state = jax.tree_util.tree_map(lambda x: x*(1-reset), state)
         state_rssm = jax.tree_util.tree_map(lambda x: x*(1-reset), state_rssm)
@@ -60,7 +51,6 @@
             self._state, self._state_rssm, self._obs_rssm = self.model.get_initial_state(**kwargs)
         return self._state, self._state_rssm, self._obs_rssm
 
->>>>>>> ea7be7a1
 
 class Strategy(StrategyBase):
     def _post_init(self):
