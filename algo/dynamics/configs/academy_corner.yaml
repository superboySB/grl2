---
algorithm: &algo dynamics
name: dynamics
info: dynamics

precision: 32

# model path: root_dir/model_name/name
# tensorboard path: root_dir/model_name/logs
# the following names are just examples; they will be re-specified in the entry point
root_dir: *algo
model_name: *algo

routine:
    algorithm: *algo

    MAX_STEPS: 3e7
    n_steps: &nsteps 10
    LOG_PERIOD: 2e5

    n_envs: 64

    model_warm_up: True
    model_warm_up_steps: 5e4

env:
    env_name: &env_name grf-academy_corner
    representation: simple115v2
    rewards: scoring,checkpoints
    render: False
    write_full_episode_dumps: False
    write_video: False
    dump_frequency: 1000
    logdir: results/grf
    extra_players: null
    number_of_left_players_agent_controls: 3
    number_of_right_players_agent_controls: 0
    add_role_to_obs: False
    shared_ckpt_reward: False
    shared_reward: True

    max_episode_steps: 400
    use_action_mask: False
    uid2aid: null
    shared_policy: False

    n_runners: &nrunners 8
    n_envs: &nenvs 8

    use_sample_mask: True
    use_idx: False
    use_hidden: False
    use_event: False
    agentwise_global_state: False
    timeout_done: &td False

agent: {}

monitor:
    use_tensorboard: True

strategy:
    algorithm: *algo
    train_loop:
        ergodic: False
        training_data_size: &ds 1e5
        valid_data_size: 6400
        wp_n_epochs: 2000
        n_epochs: &nepochs 500

model:
    aid: 0
    n_elites: 5
    global_state_type: obs
    rn_std: .1
    model_norm_obs: &obs_norm True
    deterministic_trans: True
    model_loss_type: &mlt mse
    obs_clip: 10

    edynamics:
        nn_id: edynamics
        n_models: &n 1
        repr_config:
            units_list: [256, 256, 256, 256]
            activation: relu
            norm: null
        model_out_config:
            model_type: continuous
            max_logvar: .5
            min_logvar: -10
        model_config:
            units_list: [128]
            activation: relu
        reward_config:
            units_list: [128]
            activation: relu

loss:
    model_loss_type: *mlt
    n_models: *n

    model_coef: 1
    reward_coef: 1
    discount_coef: 1

trainer:
    algorithm: *algo
    aid: 0
    trust_threshold: null
    timeout_done: *td

    theta_opt:
        opt_name: adam
        lr: 5e-4
        clip_norm: 10
        eps: 1e-5
<<<<<<< HEAD
        weight_decay: 1e-6
        
=======
        weight_decay: 1e-5
>>>>>>> 07f7bb9e

actor: {}


buffer:
    type: uniform

    model_norm_obs: *obs_norm
    n_runners: *nrunners
    n_envs: *nenvs
    max_size: *ds
    min_size: 1e3
    n_recency: 1e3
    batch_size: 256
    sample_size: 1

    max_steps: 1

    sample_keys: 
        - obs
        - action
        - reward
        - discount
        - reset<|MERGE_RESOLUTION|>--- conflicted
+++ resolved
@@ -115,12 +115,7 @@
         lr: 5e-4
         clip_norm: 10
         eps: 1e-5
-<<<<<<< HEAD
-        weight_decay: 1e-6
-        
-=======
         weight_decay: 1e-5
->>>>>>> 07f7bb9e
 
 actor: {}
 
