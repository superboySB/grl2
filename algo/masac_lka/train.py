--- conflicted
+++ resolved
@@ -57,12 +57,7 @@
         init_next=env_step != 0, 
         final=routine_config.MAX_STEPS
     )
-<<<<<<< HEAD
-    # runner.run(MODEL_EVAL_STEPS, agent, [], collect_data=False)
-    rng = agent.model.rng
-=======
     runner.run(MODEL_EVAL_STEPS, agent, [], collect_data=False)
->>>>>>> e88e0996
 
     while env_step < routine_config.MAX_STEPS:
         lka_env_run(agent, runner, routine_config, lka_aids=[])
