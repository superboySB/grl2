import optax

from core.log import do_logging
from core.elements.trainloop import TrainingLoop as TrainingLoopBase
from jax_tools.jax_div import js_from_distributions
from jax_tools.jax_dist import Categorical


class TrainingLoop(TrainingLoopBase):
    def _before_train(self, step):
        self.prev_params = self.model.theta.copy()

    def train(self, step, **kwargs):
        train_step, stats = super().train(step, **kwargs)
        self.trainer.sync_lookahead_params()

        return train_step, stats

    def lookahead_train(self, **kwargs):
        if self.config.n_lka_epochs:
            for _ in range(self.config.n_lka_epochs):
                data = self.sample_data()
                if data is None:
                    do_logging('Bypassing lookahead train')
                    return

                self.trainer.lookahead_train(data, **kwargs)
        else:
            data = self.sample_data()
            if data is None:
                do_logging('Bypassing lookahead train')
                return

            self.trainer.lookahead_train(data, **kwargs)

    def compute_divs(self, rng, data, stats):
        pi_dist = self.model.joint_policy(
            self.model.theta.policies, rng, data
        )
        
        mu_dist = self.model.joint_policy(
            self.prev_params.policies, rng, data
        )
        kl_mu_pi = mu_dist.kl_divergence(pi_dist)
        stats.kl_mu_pi = kl_mu_pi

        lka_dist = self.model.joint_policy(
            self.model.lookahead_params.policies, rng, data
        )
        kl_lka_pi = lka_dist.kl_divergence(pi_dist)
        stats.kl_lka_pi = kl_lka_pi
        stats.kl_mu_lka_diff = kl_mu_pi - kl_lka_pi

        mix_policies = [self.prev_params.policies[0]]
        mix_policies += self.model.lookahead_params.policies[1:]
        mix_dist = self.model.joint_policy(
            mix_policies, rng, data
        )
        kl_mix_pi = mix_dist.kl_divergence(pi_dist)
        stats.kl_mix_pi = kl_mix_pi
        stats.kl_mu_mix_diff = kl_mu_pi - kl_mix_pi

<<<<<<< HEAD
        # js_mu_pi = js_from_distributions(
        #     **mu_dist.get_stats('p'), **pi_dist.get_stats('q'))
        # js_lka_pi = js_from_distributions(
        #     **lka_dist.get_stats('p'), **pi_dist.get_stats('q'))
        # js_mix_pi = js_from_distributions(
        #     **mix_dist.get_stats('p'), **pi_dist.get_stats('q'))
        # stats.js_mu_pi = js_mu_pi
        # stats.js_lka_pi = js_lka_pi
        # stats.js_mix_pi = js_mix_pi
        # stats.js_mu_lka_diff = js_mu_pi - js_lka_pi
        # stats.js_mu_mix_diff = js_mu_pi - js_mix_pi
=======
        js_mu_pi = dist_js(mu_dist, pi_dist)
        js_lka_pi = dist_js(lka_dist, pi_dist)
        js_mix_pi = dist_js(mix_dist, pi_dist)
        stats.js_mu_pi = js_mu_pi
        stats.js_lka_pi = js_lka_pi
        stats.js_mix_pi = js_mix_pi
        stats.js_mu_lka_diff = js_mu_pi - js_lka_pi
        stats.js_mu_mix_diff = js_mu_pi - js_mix_pi
>>>>>>> fde11259

        if isinstance(pi_dist, Categorical):
            stats.cos_mu_lka = dist_cos(mu_dist, lka_dist)
            stats.cos_mu_pi = dist_cos(mu_dist, pi_dist)
            stats.cos_lka_pi = dist_cos(lka_dist, pi_dist)
            stats.cos_mix_pi = dist_cos(mix_dist, pi_dist)
            stats.cos_lka_mu_diff = stats.cos_lka_pi - stats.cos_mu_pi
            stats.cos_mix_mu_diff = stats.cos_mix_pi - stats.cos_mu_pi

        return stats


def dist_js(d1, d2):
    return js_from_distributions(
        **d1.get_stats('p'), **d2.get_stats('q'))

def dist_cos(d1, d2):
    p1 = d1.probs
    p2 = d2.probs
    
    return optax.cosine_similarity(p1, p2)<|MERGE_RESOLUTION|>--- conflicted
+++ resolved
@@ -60,19 +60,6 @@
         stats.kl_mix_pi = kl_mix_pi
         stats.kl_mu_mix_diff = kl_mu_pi - kl_mix_pi
 
-<<<<<<< HEAD
-        # js_mu_pi = js_from_distributions(
-        #     **mu_dist.get_stats('p'), **pi_dist.get_stats('q'))
-        # js_lka_pi = js_from_distributions(
-        #     **lka_dist.get_stats('p'), **pi_dist.get_stats('q'))
-        # js_mix_pi = js_from_distributions(
-        #     **mix_dist.get_stats('p'), **pi_dist.get_stats('q'))
-        # stats.js_mu_pi = js_mu_pi
-        # stats.js_lka_pi = js_lka_pi
-        # stats.js_mix_pi = js_mix_pi
-        # stats.js_mu_lka_diff = js_mu_pi - js_lka_pi
-        # stats.js_mu_mix_diff = js_mu_pi - js_mix_pi
-=======
         js_mu_pi = dist_js(mu_dist, pi_dist)
         js_lka_pi = dist_js(lka_dist, pi_dist)
         js_mix_pi = dist_js(mix_dist, pi_dist)
@@ -81,7 +68,6 @@
         stats.js_mix_pi = js_mix_pi
         stats.js_mu_lka_diff = js_mu_pi - js_lka_pi
         stats.js_mu_mix_diff = js_mu_pi - js_mix_pi
->>>>>>> fde11259
 
         if isinstance(pi_dist, Categorical):
             stats.cos_mu_lka = dist_cos(mu_dist, lka_dist)
