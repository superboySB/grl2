--- conflicted
+++ resolved
@@ -34,12 +34,7 @@
     n="$date-$info"
 fi
 
-<<<<<<< HEAD
-i=0
-INF_MAC_NODE_RANK=0
-=======
 # INF_MAC_NODE_RANK=0
->>>>>>> 8b08e583
 for e in "${envs[@]}"; do
     config="${suite}"
     # for a in "${algos[@]}"; do
