import numpy as np
import gym
import gfootball.env as football_env

from env.utils import *

def do_flatten(obj):
    """Run flatten on either python list or numpy array."""
    if type(obj) == list:
        return np.array(obj).flatten()
    return obj.flatten()

class Representation:
    RAW='raw'
    CUSTOM='custom'
    MAT='mat'
    SIMPLE115='simple115v2'


class GRF:
    def __init__(
        self,
        # built-in configs for grf
        env_name,
        representation=Representation.SIMPLE115,
        rewards='scoring,checkpoints',
        write_goal_dumps=False,
        write_full_episode_dumps=False,
        render=False,
        write_video=False,
        dump_frequency=1000,
        logdir='results/grf',
        extra_players=None,
        number_of_left_players_agent_controls=1,
        number_of_right_players_agent_controls=0,
        # custom grf configs
        shared_ckpt_reward=False, 
        shared_reward=False, 
        shared_policy=False, 
        # required configs for grl
        max_episode_steps=3000,
        use_action_mask=False,
        use_sample_mask=False, 
        uid2aid=None,
        seed=None, 
        use_idx=False, 
        use_hidden=False, 
        use_event=False, 
        agentwise_global_state=False, 
        **kwargs,
    ):
        self.name = env_name
        self.representation = representation
        self.to_render = render
<<<<<<< HEAD
        self.share_reward = kwargs.get('share_reward', False)
        self.share_reward = True
=======
        self.shared_reward = shared_reward
>>>>>>> 07f7bb9e

        # assert number_of_left_players_agent_controls in (1, 11), \
        #     number_of_left_players_agent_controls
        # assert number_of_right_players_agent_controls in (0, 1, 11), \
        #     number_of_right_players_agent_controls

        if uid2aid is None:
            if shared_policy:
                if number_of_left_players_agent_controls > 0:
                    uid2aid = tuple(np.zeros(number_of_left_players_agent_controls, dtype=np.int32)) \
                        + tuple(np.ones(number_of_right_players_agent_controls, dtype=np.int32))
                else:
                    uid2aid = tuple(np.zeros(number_of_right_players_agent_controls, dtype=np.int32))
            else:
                if number_of_left_players_agent_controls > 0:
                    uid2aid = tuple(np.arange(number_of_left_players_agent_controls + number_of_right_players_agent_controls, dtype=np.int32))
                else:
                    uid2aid = tuple(np.arange(number_of_right_players_agent_controls, dtype=np.int32))
        self.uid2aid = uid2aid
        self.aid2uids = compute_aid2uids(self.uid2aid)
        self.n_units = len(self.uid2aid)
        self.n_agents = len(self.aid2uids)

        if representation != Representation.SIMPLE115:
            representation = Representation.RAW
            if self.representation == Representation.CUSTOM:
                # assert number_of_left_players_agent_controls in (1, 11), number_of_left_players_agent_controls
                # assert number_of_right_players_agent_controls in (0, 11), number_of_right_players_agent_controls
                from env.grf_env.custom_obs import FeatureEncoder
                self.feat_encoder = FeatureEncoder(
                    self.aid2uids, 
                    use_idx=use_idx, 
                    use_hidden=use_hidden, 
                    use_event=use_event, 
                    use_action_mask=use_action_mask, 
                    agentwise_global_state=agentwise_global_state
                )
            elif self.representation == Representation.MAT:
                from env.grf_env.mat_obs import FeatureEncoder
                self.feat_encoder = FeatureEncoder()
            elif self.representation == Representation.RAW:
                pass
            else:
                raise NotImplementedError(f'Unknown representation {self.representation}')
        else:
            self.feat_encoder = lambda x: x

        self.number_of_left_players_agent_controls = number_of_left_players_agent_controls
        self.number_of_right_players_agent_controls = number_of_right_players_agent_controls

        assert number_of_left_players_agent_controls + number_of_right_players_agent_controls \
            == self.n_units, \
                (self.uid2aid, number_of_left_players_agent_controls, number_of_right_players_agent_controls)

        self.shared_ckpt_reward = shared_ckpt_reward
        if self.shared_ckpt_reward and rewards == 'scoring,checkpoints':
            rewards = 'scoring'
        other_config_options = {} if seed is None else {'seed': seed}
        # print('other config options', other_config_options)
        self.env = football_env.create_environment(
            self.name, 
            representation=representation,
            rewards=rewards,
            write_goal_dumps=write_goal_dumps,
            write_full_episode_dumps=write_full_episode_dumps,
            render=render,
            write_video=write_video,
            dump_frequency=dump_frequency,
            logdir=logdir,
            extra_players=extra_players,
            number_of_left_players_agent_controls=number_of_left_players_agent_controls,
            number_of_right_players_agent_controls=number_of_right_players_agent_controls,
            other_config_options=other_config_options
        )

        self.max_episode_steps = max_episode_steps

        self.use_action_mask = use_action_mask  # if action mask is used
        self.use_sample_mask = use_sample_mask              # if life mask is used
        self.use_idx = use_idx
        self.use_hidden = use_hidden
        self.use_event = use_event

        self.action_space = [
            self.env.action_space
            if isinstance(self.env.action_space, gym.spaces.MultiDiscrete) 
            else self.env.action_space 
            for _ in range(self.n_agents)]
        self.action_shape = [() for _ in self.action_space]
        self.action_dim = [int(a) for a in self.env.action_space.nvec]
        self.action_dtype = [np.int32 for _ in self.action_space]
        self.is_action_discrete = [True for _ in self.action_space]

        self.observation_space = self.env.observation_space
        self.reward_range = self.env.reward_range
        self.metadata = self.env.metadata
        obs = self.reset()
        self.obs_shape = [{k: v.shape[-1:] for k, v in o.items()} for o in obs]
        self.obs_dtype = [{k: v.dtype for k, v in o.items()} for o in obs]

        # The following stats should be updated in self.step and be reset in self.reset
        # The episodic score we use to evaluate agent's performance. It excludes shaped rewards
        self._score = np.zeros(self.n_units, dtype=np.float32)
        # The accumulated episodic rewards we give to the agent. It includes shaped rewards
        self._dense_score = np.zeros(self.n_units, dtype=np.float32)
        # The length of the episode
        self._epslen = 0
        self._left_score = np.zeros(self.n_units, dtype=np.float32)
        self._right_score = np.zeros(self.n_units, dtype=np.float32)

        self._prev_action = [-1 for _ in self.action_dim]
        self._consecutive_action = np.zeros(self.n_units, bool)

        self._checkpoint_reward = .1
        self._num_checkpoints = 10
        self._collected_checkpoints = [0, 0]

    def _get_observation_shape(self):
        if self.representation == Representation.CUSTOM:
            return self.feat_encoder.get_obs_shape(self.n_agents)
        elif self.representation == Representation.MAT:
            obs_shape = self.feat_encoder.obs_shape
        else:
            obs_shape = self.env.observation_space.shape \
                if self.n_units == 1 else self.env.observation_space.shape[1:]
        shape = []
        for i in range(self.n_agents):
            s = dict(
                obs=obs_shape, 
                global_state=obs_shape, 
            )
            if self.use_action_mask:
                s['action_mask'] = (self.action_space[i].n,)
            if self.use_idx:
                s['idx'] = (self.n_units,)
            if self.use_hidden:
                s['hidden_state'] = obs_shape
            if self.use_event:
                s['event'] = (3,)
            shape.append(s)

        return shape

    def _get_observation_dtype(self):
        if self.representation == Representation.CUSTOM:
            return self.feat_encoder.get_obs_dtype(self.n_agents)
        obs_dtype = np.float32

        dtype = []
        for _ in range(self.n_agents):
            d = dict(
                obs=obs_dtype, 
                global_state=obs_dtype, 
            )
            if self.use_action_mask:
                d['action_mask'] = bool
            if self.use_idx:
                d['idx'] = np.float32
            if self.use_hidden:
                d['hidden_state'] = obs_dtype
            if self.use_event:
                d['event'] = np.float32
            dtype.append(d)

        return dtype

    def random_action(self):
        action = np.concatenate([
            np.random.randint(0, self.action_dim[0], len(uids)) 
            for uids in self.aid2uids
        ])

        return action

    def reset(self):
        obs = self.env.reset()

        self._score = np.zeros(self.n_units, dtype=np.float32)
        self._dense_score = np.zeros(self.n_units, dtype=np.float32)
        self._epslen = 0
        self._left_score = np.zeros(self.n_units, dtype=np.float32)
        self._right_score = np.zeros(self.n_units, dtype=np.float32)
        self._ckpt_score = np.zeros(self.n_units, dtype=np.float32)

        self._prev_action = [-1 for _ in self.action_dim]
        self._consecutive_action = np.zeros(self.n_units, bool)
        self._collected_checkpoints = [0, 0]

        return self._get_obs(obs)

    def step(self, action):
        action_oh = [np.zeros((len(uids), a), np.float32) 
            for uids, a in zip(self.aid2uids, self.action_dim)]
        for uids, a, oh in zip(self.aid2uids, action, action_oh):
            oh[np.arange(len(uids)), a] = 1
        # action = np.concatenate(action)
        obs, reward, done, info = self.env.step(action)

        reward = self._get_reward(reward, info)
        if self.number_of_right_players_agent_controls == 0:
            self._ckpt_score += reward - info['score_reward']
        else:
            self._ckpt_score[:self.number_of_left_players_agent_controls] += \
                reward[:self.number_of_left_players_agent_controls] - info['score_reward']
            self._ckpt_score[self.number_of_left_players_agent_controls:] += \
                reward[self.number_of_left_players_agent_controls:] + info['score_reward']

<<<<<<< HEAD
        if self.share_reward:
            rewards = np.ones(self.n_units, dtype=np.float32) * np.sum(reward)
=======
        if self.shared_reward:
            if self.number_of_right_players_agent_controls == 0:
                rewards = np.ones(self.n_units, dtype=np.float32) * np.sum(reward)
            else:
                rewards = np.zeros(self.n_units, dtype=np.float32)
                rewards[:self.number_of_left_players_agent_controls] = \
                    np.sum(reward[:self.number_of_left_players_agent_controls])
                rewards[self.number_of_left_players_agent_controls:] = \
                    np.sum(reward[self.number_of_left_players_agent_controls:])
>>>>>>> 07f7bb9e
        else:
            rewards = np.reshape(reward, -1)

        self._epslen += 1
        self._dense_score += rewards
        self._left_score += 1 if info['score_reward'] == 1 else 0
        self._right_score += 1 if info['score_reward'] == -1 else 0
        diff_score = self._left_score - self._right_score
        if self.name.startswith('11_vs_11') and self._epslen == self.max_episode_steps:
            done = True
            self._score = np.where(
                self._left_score < self._right_score, -1, 
                self._left_score > self._right_score)
            self._score[self.number_of_left_players_agent_controls:] = \
                - self._score[self.number_of_left_players_agent_controls:]
        else:
            self._score = diff_score > 0
        dones = np.tile(done, self.n_units)

        self._consecutive_action = np.array(
            [pa == a for pa, a in zip(self._prev_action, action)], bool)
        self._prev_action = action
        if self.number_of_right_players_agent_controls != 0:
            diff_score[-self.number_of_right_players_agent_controls:] *= -1
        info = {
            'score': self._score,
            'dense_score': self._dense_score,
            'left_score': self._left_score,
            'right_score': self._right_score,
            'diff_score': diff_score,
            'win_score': diff_score > 0,
            'non_loss_score': diff_score >= 0,
            'consecutive_action': self._consecutive_action, 
            'checkpoint_score': self._ckpt_score, 
            'epslen': self._epslen,
            'game_over': done
        }

        agent_rewards = [np.reshape(rewards[uids], -1) for uids in self.aid2uids]
        agent_dones = [np.reshape(dones[uids], -1) for uids in self.aid2uids]
        agent_obs = self._get_obs(obs, action_oh, agent_rewards)

        return agent_obs, agent_rewards, agent_dones, info

    def render(self):
        if not self.to_render:
            self.env.render(mode='rgb_array')
            self.to_render = True
        obs = self._raw_obs()[0]
        return obs['frame']

    def close(self):
        return self.env.close()

    def _get_obs(self, obs, action=None, reward=None):
        if action is None:
            action = [np.zeros((len(uids), a), np.float32) 
                for uids, a in zip(self.aid2uids, self.action_dim)]
        if reward is None:
            reward = [np.zeros(len(uids), np.float32) for uids in self.aid2uids]

        if self.representation == Representation.CUSTOM:
            agent_obs = self.feat_encoder.construct_observations(
                obs, action, reward)
        elif self.representation == Representation.MAT:
            obs_array = []
            act_masks = []
            for i, o in enumerate(obs):
                o = self.feat_encoder(o, i)
                act_masks.append(o['avail'])
                o = np.concatenate([
                    np.array(v, np.float32).flatten() for v in o.values()
                ])
                obs_array.append(o)
            obs = np.stack(obs_array)
            act_masks = np.stack(act_masks).astype(bool)
            agent_obs = [dict(
                obs=obs[uids], 
                global_state=obs[uids], 
                action_mask=act_masks[uids], 
            ) for aid, uids in enumerate(self.aid2uids)]
        else:
            if self.n_units == 1:
                obs = np.expand_dims(obs, 0)
            agent_obs = [dict(
                obs=obs[uids], 
                global_state=obs[uids], 
            ) for aid, uids in enumerate(self.aid2uids)]
            if self.use_idx:
                for o, uids in zip(agent_obs, self.aid2uids):
                    o['idx'] = np.eye(len(uids), dtype=np.float32)
            if self.use_event:
                event = self._get_event()
                for o, uids in zip(agent_obs, self.aid2uids):
                    o['event'] = event[uids]
            if self.use_hidden:
                for o in agent_obs:
                    o['hidden_state'] = o['global_state']

        return agent_obs

    def _get_event(self):
        observations = self._raw_obs()
        events = []
        for aid, uids in enumerate(self.aid2uids):
            for u in uids:
                e = observations[u]['ball_owned_team']
                events.append(np.zeros(3, np.float32))
                events[-1][e] = 1

        return np.stack(events)

    def _get_reward(self, reward, info):
        def add_ckpt_reward(reward, side):
            assert side in [0, -1], side
            if (info['score_reward'] == 1 and side == 0) or \
                    (info['score_reward'] == -1 and side == -1):
                reward += self._checkpoint_reward * (
                    self._num_checkpoints - self._collected_checkpoints[side])
                self._collected_checkpoints[side] = self._num_checkpoints
            else:
                o = self.env.unwrapped.observation()[side]
                if 'ball_owned_team' not in o or o['ball_owned_team'] != side:
                    return reward
                d = ((o['ball'][0] - 1) ** 2 + o['ball'][1] ** 2) ** 0.5
                while self._collected_checkpoints[side] < self._num_checkpoints:
                    threshold = (.99 - .8 / (self._num_checkpoints - 1)
                        * self._collected_checkpoints[side])
                    if d > threshold:
                        break
                    reward += self._checkpoint_reward
                    self._collected_checkpoints[side] += 1
            return reward

        if self.shared_ckpt_reward:
            if self.number_of_right_players_agent_controls == 0:
                reward = add_ckpt_reward(reward, 0)
            else:
                reward[:self.number_of_left_players_agent_controls] = add_ckpt_reward(
                    reward[:self.number_of_left_players_agent_controls], 0
                )
                reward[self.number_of_left_players_agent_controls:] = add_ckpt_reward(
                    reward[self.number_of_left_players_agent_controls:], -1
                )

        return reward

    def _raw_obs(self):
        return self.env.unwrapped.observation()

    def seed(self, seed):
        return seed

def parse_args():
    import argparse
    parser = argparse.ArgumentParser()
    parser.add_argument('--left', '-l', type=int, default=4)
    parser.add_argument('--right', '-r', type=int, default=0)
    parser.add_argument('--step', '-s', type=int, default=10)
    parser.add_argument('--unit', '-u', action='store_true')
    args = parser.parse_args()
    return args


if __name__ == '__main__':
    args = parse_args()
    config = {
        'env_name': 'academy_counterattack_hard',
        'representation': 'simple115v2',
        'rewards': 'scoring,checkpoints', 
        'number_of_left_players_agent_controls': args.left,
        'number_of_right_players_agent_controls': args.right,
        'shared_ckpt_reward': True, 
        'use_action_mask':True, 
        'uid2aid': None,
        'use_idx': True,
        'use_hidden': False, 
        'agentwise_global_state': False, 
        'render': False, 
        'seed': 1
    }

    from tools.display import print_dict_info, print_dict
    from tools.utils import batch_dicts
    env = GRF(**config)
    left = args.left
    obs_left = []
    obs_right = []
    obs = env.reset()
    obs_left.append(obs[0])
    obs_right.append(obs[1])
    obs = env._raw_obs()
    ids = np.array([o['active'] for o in obs])
    for _ in range(3000):
        a = env.random_action()
        obs, rew, done, info = env.step(a)
        new_ids = np.array([o['active'] for o in env._raw_obs()])
        # print(new_ids)
        np.testing.assert_equal(ids, new_ids)
        if np.all(done):
            env.reset()
            new_ids = np.array([o['active'] for o in env._raw_obs()])
            np.testing.assert_equal(ids, new_ids)
    # o = []
    # o.extend(do_flatten(env._raw_obs()[0]['left_team']))
    # for k, v in env._raw_obs()[0].items():
    #     print(k, v)
    # print('obs event', obs[0]['event'], obs[0]['initial_event'])
    # random.seed(0)
    # np.random.seed(0)
    # shift = 0
    # for i in range(args.step):
    #     a = env.random_action()
    #     o, r, d, info = env.step(a)
    #     print('obs event', o[0]['event'], o[0]['initial_event'])
    #     idx = np.where(o[0]['obs'][0] != o[0]['obs'][1])
    #     if np.any(d):
    #         env.reset()

    # raw_env = football_env.create_environment(
    #     config['env_name'], 
    #     representation=config['representation'],
    #     rewards=config['rewards'],
    #     number_of_left_players_agent_controls=args.left,
    #     number_of_right_players_agent_controls=args.right,
    # )
    # obs = raw_env.reset()
    # for i, o in enumerate(obs):
    #     print(i, 'active', o['active'])
    # for k, v in o.items():
    #     if isinstance(v, np.ndarray):
    #         print(k, v.shape)
    #     else:
    #         print(k, v)<|MERGE_RESOLUTION|>--- conflicted
+++ resolved
@@ -52,12 +52,7 @@
         self.name = env_name
         self.representation = representation
         self.to_render = render
-<<<<<<< HEAD
-        self.share_reward = kwargs.get('share_reward', False)
-        self.share_reward = True
-=======
         self.shared_reward = shared_reward
->>>>>>> 07f7bb9e
 
         # assert number_of_left_players_agent_controls in (1, 11), \
         #     number_of_left_players_agent_controls
@@ -265,10 +260,6 @@
             self._ckpt_score[self.number_of_left_players_agent_controls:] += \
                 reward[self.number_of_left_players_agent_controls:] + info['score_reward']
 
-<<<<<<< HEAD
-        if self.share_reward:
-            rewards = np.ones(self.n_units, dtype=np.float32) * np.sum(reward)
-=======
         if self.shared_reward:
             if self.number_of_right_players_agent_controls == 0:
                 rewards = np.ones(self.n_units, dtype=np.float32) * np.sum(reward)
@@ -278,7 +269,6 @@
                     np.sum(reward[:self.number_of_left_players_agent_controls])
                 rewards[self.number_of_left_players_agent_controls:] = \
                     np.sum(reward[self.number_of_left_players_agent_controls:])
->>>>>>> 07f7bb9e
         else:
             rewards = np.reshape(reward, -1)
 
